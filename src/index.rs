use std::sync::{ Arc, RwLock };

use glow::HasContext;
use once_cell::sync::Lazy;

#[macro_use]
mod entity_component_system {
    include!("engine/systems/entityComponentSystem.rs");
}
use entity_component_system::*;

mod transform {
    include!("engine/components/Transform.rs");
}
use transform::Transform;

<<<<<<< HEAD
mod collider {
    include!("engine/components/Collider.rs");
}
use collider::Collider;

mod math {
    include!("engine/utils/math.rs");
}
use math::*;

mod inputUtils {
    include!("engine/utils/inputUtils.rs");
}

mod shared_components {
    include!("engine/components/SharedComponents.rs");
=======
mod camera {
    include!("engine/components/Camera.rs");
>>>>>>> e87b981c
}
use camera::Camera;

mod static_object3d {
    include!("engine/components/StaticObject3D.rs");
}
use static_object3d::StaticObject3D;

mod animated_object3d {
    include!("engine/components/AnimatedObject3D.rs");
}
use animated_object3d::AnimatedObject3D;

mod system_trait {
    include!("engine/components/System.rs");
}
use system_trait::System;

mod math {
    include!("engine/utils/math.rs");
}
use math::*;

mod input_utils {
    include!("engine/utils/input_utils.rs");
}

mod gltf_loader_utils {
    include!("engine/utils/GLTFLoaderUtils.rs");
}

mod shared_components {
    include!("engine/components/SharedComponents.rs");
}

mod assets_manager {
    include!("engine/managers/AssetsManager.rs");
}
use assets_manager::{
    initialize_asset_manager,
    get_static_object_copy,
    get_animated_object_copy,
    Assets,
    ASSETS_MANAGER,
};

mod event_system {
    include!("engine/systems/eventSystem.rs");
}
use event_system::{ EventSystem, EventType };

mod render_system {
    include!("game/systems/renderSystem.rs");
}
use render_system::RenderSystem;

mod collider_system {
    include!("game/systems/colliderSystem.rs");
}
use collider_system::ColliderSystem;

mod movement_systems {
    include!("game/systems/movementSystem.rs");
}
use movement_systems::{ MovementSystem, CameraRotationSystem };

pub mod engine {
    pub mod systems {
        pub use super::super::entity_component_system::*;
        pub use super::super::event_system::*;

        mod input_system {
            include!("engine/systems/inputSystem.rs");
        }
        pub use input_system::*;
    }
}

pub static PLAYER_ENTITY_ID: Lazy<RwLock<Option<EntityId>>> = Lazy::new(|| RwLock::new(None));

pub struct Program {
    gl: glow::Context,
}

impl Program {
    pub fn new(gl: glow::Context) -> Result<Self, String> {
        initialize_asset_manager(&gl);

<<<<<<< HEAD
        let chair_entity = spawn();
        let chair_object = get_static_object_copy(Assets::Chair);
        let mut chair_transform = Transform::new();
        let mut chair_collider = Collider::new();

        chair_transform.translate(2.0, -3.0, -5.0);
        insert_many!(chair_entity, chair_object, chair_transform, chair_collider);
=======
        let chair_entity_id = spawn();
        insert_many!(
            chair_entity_id,
            get_static_object_copy(Assets::Chair),
            Transform::with_translation(2.0, -3.0, -5.0)
        );

        let doll_entity_id = spawn();
        insert_many!(
            doll_entity_id,
            get_animated_object_copy(Assets::TestingDoll),
            Transform::with_translation(-2.0, -3.0, -5.0)
        );
>>>>>>> e87b981c

        let player_entity_id = spawn();
        *PLAYER_ENTITY_ID.write().unwrap() = Some(player_entity_id.clone());
        insert_many!(player_entity_id, Camera::new());

        EventSystem::subscribe(EventType::Move, Arc::new(MovementSystem));
        EventSystem::subscribe(EventType::RotateCamera, Arc::new(CameraRotationSystem));

        unsafe {
            gl.enable(glow::DEPTH_TEST);
        }

        println!("✅ Program initialized successfully with ECS-based architecture");

        Ok(Self { gl })
    }

    pub fn render(&mut self, width: u32, height: u32, _delta_time: f32) -> Result<(), String> {
        RenderSystem::update(&self.gl, width, height);
        ColliderSystem::update();
        Ok(())
    }



    #[allow(dead_code)]
    pub fn cleanup(&self) {
        println!("Program cleanup completed");
    }
}<|MERGE_RESOLUTION|>--- conflicted
+++ resolved
@@ -14,27 +14,12 @@
 }
 use transform::Transform;
 
-<<<<<<< HEAD
 mod collider {
     include!("engine/components/Collider.rs");
 }
 use collider::Collider;
-
-mod math {
-    include!("engine/utils/math.rs");
-}
-use math::*;
-
-mod inputUtils {
-    include!("engine/utils/inputUtils.rs");
-}
-
-mod shared_components {
-    include!("engine/components/SharedComponents.rs");
-=======
 mod camera {
     include!("engine/components/Camera.rs");
->>>>>>> e87b981c
 }
 use camera::Camera;
 
@@ -123,20 +108,12 @@
     pub fn new(gl: glow::Context) -> Result<Self, String> {
         initialize_asset_manager(&gl);
 
-<<<<<<< HEAD
-        let chair_entity = spawn();
-        let chair_object = get_static_object_copy(Assets::Chair);
-        let mut chair_transform = Transform::new();
-        let mut chair_collider = Collider::new();
-
-        chair_transform.translate(2.0, -3.0, -5.0);
-        insert_many!(chair_entity, chair_object, chair_transform, chair_collider);
-=======
         let chair_entity_id = spawn();
         insert_many!(
             chair_entity_id,
             get_static_object_copy(Assets::Chair),
-            Transform::with_translation(2.0, -3.0, -5.0)
+            Transform::with_translation(2.0, -3.0, -5.0),
+            Collider::new()
         );
 
         let doll_entity_id = spawn();
@@ -145,7 +122,6 @@
             get_animated_object_copy(Assets::TestingDoll),
             Transform::with_translation(-2.0, -3.0, -5.0)
         );
->>>>>>> e87b981c
 
         let player_entity_id = spawn();
         *PLAYER_ENTITY_ID.write().unwrap() = Some(player_entity_id.clone());
@@ -169,8 +145,6 @@
         Ok(())
     }
 
-
-
     #[allow(dead_code)]
     pub fn cleanup(&self) {
         println!("Program cleanup completed");
