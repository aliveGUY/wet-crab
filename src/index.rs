--- conflicted
+++ resolved
@@ -49,13 +49,9 @@
     include!("engine/managers/AssetsManager.rs");
 }
 
-<<<<<<< HEAD
-use assets_manager::{initialize, get_static_object_copy, get_animated_object_copy, Assets};
-=======
 mod game_state {
     include!("game/gloabals/GameState.rs");
 }
->>>>>>> d5249a73
 
 use assets_manager::{
     initialize_asset_manager,
@@ -81,19 +77,6 @@
 use movement_systems::{ MovementSystem, CameraRotationSystem };
 
 
-<<<<<<< HEAD
-pub use event_system::{Event, EventType};
-
-pub struct Program {
-    gl: glow::Context,
-    animated_object: AnimatedObject3D,
-    static_object: StaticObject3D,
-    event_system: EventSystem,
-
-    debug_shader: glow::Program,
-    debug_circle_vao: glow::VertexArray,
-    debug_box_vao: glow::VertexArray,
-=======
 mod event_system {
     include!("engine/systems/eventSystem.rs");
 }
@@ -113,7 +96,6 @@
 
 pub struct Program {
     gl: glow::Context,
->>>>>>> d5249a73
 }
 
 impl Program {
@@ -121,19 +103,6 @@
         initialize_asset_manager(&gl);
         initialize_game_state();
 
-<<<<<<< HEAD
-        let mut animated_object = get_animated_object_copy(Assets::TestingDoll);
-        let mut static_object = get_static_object_copy(Assets::Chair);
-
-        animated_object.transform.translate(-2.0, -3.0, -5.0);
-        static_object.transform.translate(4.0, -5.0, -7.0);
-
-        let mut event_system = EventSystem::new();
-        event_system.subscribe(EventType::Move, Box::new(MovementListener));
-        event_system.subscribe(EventType::RotateCamera, Box::new(CameraRotationListener));
-
-        let (debug_shader, debug_circle_vao, debug_box_vao) = unsafe {
-=======
         let chair_entity = spawn();
         let chair_object = get_static_object_copy(Assets::Chair);
         let mut chair_transform = Transform::new();
@@ -151,186 +120,16 @@
         EventSystem::subscribe(EventType::RotateCamera, Arc::new(CameraRotationSystem));
 
         unsafe {
->>>>>>> d5249a73
             gl.enable(glow::DEPTH_TEST);
 
-<<<<<<< HEAD
-            let vertex_src = include_str!("assets/shaders/debug_shader.vert");
-            let fragment_src = include_str!("assets/shaders/debug_shader.frag");
-
-            let vs = gl.create_shader(glow::VERTEX_SHADER)?;
-            gl.shader_source(vs, vertex_src);
-            gl.compile_shader(vs);
-            if !gl.get_shader_compile_status(vs) {
-                return Err(gl.get_shader_info_log(vs));
-            }
-
-            let fs = gl.create_shader(glow::FRAGMENT_SHADER)?;
-            gl.shader_source(fs, fragment_src);
-            gl.compile_shader(fs);
-            if !gl.get_shader_compile_status(fs) {
-                return Err(gl.get_shader_info_log(fs));
-            }
-
-            let program = gl.create_program()?;
-            gl.attach_shader(program, vs);
-            gl.attach_shader(program, fs);
-            gl.link_program(program);
-            if !gl.get_program_link_status(program) {
-                return Err(gl.get_program_info_log(program));
-            }
-
-            gl.delete_shader(vs);
-            gl.delete_shader(fs);
-
-            // === Circle VAO ===
-            let circle_vao = gl.create_vertex_array().unwrap();
-            let circle_vbo = gl.create_buffer().unwrap();
-
-            let mut vertices = Vec::new();
-            for i in 0..=32 {
-                let angle = (i as f32) / 32.0 * std::f32::consts::TAU;
-                vertices.push(angle.cos() * 0.6);
-                vertices.push(angle.sin() * 0.6);
-                vertices.push(0.0);
-            }
-
-            gl.bind_vertex_array(Some(circle_vao));
-            gl.bind_buffer(glow::ARRAY_BUFFER, Some(circle_vbo));
-            gl.buffer_data_u8_slice(glow::ARRAY_BUFFER, bytemuck::cast_slice(&vertices), glow::STATIC_DRAW);
-            gl.enable_vertex_attrib_array(0);
-            gl.vertex_attrib_pointer_f32(0, 3, glow::FLOAT, false, 12, 0);
-
-            // === Box VAO ===
-            let box_vao = gl.create_vertex_array().unwrap();
-            let box_vbo = gl.create_buffer().unwrap();
-
-            let box_vertices: [f32; 12] = [
-                -0.8, -0.8, 0.0,
-                 0.8, -0.8, 0.0,
-                 0.8,  0.8, 0.0,
-                -0.8,  0.8, 0.0,
-            ];
-
-            gl.bind_vertex_array(Some(box_vao));
-            gl.bind_buffer(glow::ARRAY_BUFFER, Some(box_vbo));
-            gl.buffer_data_u8_slice(glow::ARRAY_BUFFER, bytemuck::cast_slice(&box_vertices), glow::STATIC_DRAW);
-            gl.enable_vertex_attrib_array(0);
-            gl.vertex_attrib_pointer_f32(0, 3, glow::FLOAT, false, 12, 0);
-
-            (program, circle_vao, box_vao)
-        };
-
-        println!("✅ Program initialized successfully with debug collider rendering");
-
-        Ok(Self {
-            gl,
-            animated_object,
-            static_object,
-            event_system,
-            debug_shader,
-            debug_circle_vao,
-            debug_box_vao,
-=======
         println!("✅ Program initialized successfully with ECS-based architecture");
 
         Ok(Self {
             gl,
->>>>>>> d5249a73
         })
     }
 
     pub fn render(&mut self, width: u32, height: u32, _delta_time: f32) -> Result<(), String> {
-<<<<<<< HEAD
-        unsafe {
-            self.gl.viewport(0, 0, width as i32, height as i32);
-            self.gl.clear_color(0.1, 0.1, 0.1, 1.0);
-            self.gl.clear(glow::COLOR_BUFFER_BIT | glow::DEPTH_BUFFER_BIT);
-
-            let fov = (90.0_f32).to_radians();
-            let aspect_ratio = (width as f32) / (height as f32);
-            let viewport_txfm = mat4x4_perspective(fov, aspect_ratio, 0.1, 10.0);
-
-            self.setup_viewport_uniform(&viewport_txfm, self.animated_object.material.shader_program);
-            self.setup_viewport_uniform(&viewport_txfm, self.static_object.material.shader_program);
-
-            let person_pos = self.animated_object.transform.get_position_xy();
-            let chair_pos = self.static_object.transform.get_position_xy();
-
-            let person_shape = ColliderShape::Circle { radius: 0.6 };
-            let chair_shape = ColliderShape::AABB { half_extents: [0.8, 0.8] };
-
-            if ColliderSystem::check_collision(person_pos, person_shape, chair_pos, chair_shape) {
-                println!("🟥 Collision detected");
-            }
-
-            self.animated_object.render(&self.gl);
-            self.static_object.render(&self.gl);
-
-            self.render_debug_colliders(&viewport_txfm);
-            self.gl.bind_vertex_array(None);
-        }
-        Ok(())
-    }
-
-    fn setup_viewport_uniform(&self, viewport_txfm: &[f32; 16], shader_program: glow::Program) {
-        unsafe {
-            self.gl.use_program(Some(shader_program));
-
-            if let Some(loc) = self.gl.get_uniform_location(shader_program, "viewport_txfm") {
-                self.gl.uniform_matrix_4_f32_slice(Some(&loc), true, viewport_txfm);
-            }
-
-            if let Some(loc) = self.gl.get_uniform_location(shader_program, "baseColorTexture") {
-                self.gl.uniform_1_i32(Some(&loc), 0);
-            }
-            if let Some(loc) = self.gl.get_uniform_location(shader_program, "hasTexture") {
-                self.gl.uniform_1_i32(Some(&loc), 1);
-            }
-        }
-    }
-
-    fn render_debug_colliders(&self, viewport_txfm: &[f32; 16]) {
-        unsafe {
-            self.gl.use_program(Some(self.debug_shader));
-
-            if let Some(loc) = self.gl.get_uniform_location(self.debug_shader, "viewport_txfm") {
-                self.gl.uniform_matrix_4_f32_slice(Some(&loc), true, viewport_txfm);
-            }
-
-            // Circle
-            let pos_xy = self.animated_object.transform.get_position_xy();
-            let world = mat4x4_translate(pos_xy[0], pos_xy[1], 0.0);
-            if let Some(loc) = self.gl.get_uniform_location(self.debug_shader, "world_txfm") {
-                self.gl.uniform_matrix_4_f32_slice(Some(&loc), true, &world);
-            }
-            self.gl.bind_vertex_array(Some(self.debug_circle_vao));
-            self.gl.draw_arrays(glow::LINE_LOOP, 0, 33);
-
-            // Box
-            let pos_xy = self.static_object.transform.get_position_xy();
-            let world = mat4x4_translate(pos_xy[0], pos_xy[1], 0.0);
-            if let Some(loc) = self.gl.get_uniform_location(self.debug_shader, "world_txfm") {
-                self.gl.uniform_matrix_4_f32_slice(Some(&loc), true, &world);
-            }
-            self.gl.bind_vertex_array(Some(self.debug_box_vao));
-            self.gl.draw_arrays(glow::LINE_LOOP, 0, 4);
-        }
-    }
-
-    pub fn receive_event(&mut self, event: &event_system::Event) {
-        self.event_system.notify(event);
-    }
-
-    pub fn cleanup(&self) {
-        unsafe {
-            self.gl.delete_vertex_array(self.animated_object.mesh.vao);
-            self.gl.delete_vertex_array(self.static_object.mesh.vao);
-            self.gl.delete_vertex_array(self.debug_circle_vao);
-            self.gl.delete_vertex_array(self.debug_box_vao);
-            self.gl.delete_program(self.debug_shader);
-        }
-=======
         RenderSystem::update(&self.gl, width, height);
         Ok(())
     }
@@ -338,6 +137,5 @@
     #[allow(dead_code)]
     pub fn cleanup(&self) {
         println!("Program cleanup completed");
->>>>>>> d5249a73
     }
 }